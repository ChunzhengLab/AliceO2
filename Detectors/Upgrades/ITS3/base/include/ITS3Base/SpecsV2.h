// Copyright 2019-2020 CERN and copyright holders of ALICE O2.
// See https://alice-o2.web.cern.ch/copyright for details of the copyright holders.
// All rights not expressly granted are reserved.
//
// This software is distributed under the terms of the GNU General Public
// License v3 (GPL Version 3), copied verbatim in the file "COPYING".
//
// In applying this license CERN does not waive the privileges and immunities
// granted to it by virtue of its status as an Intergovernmental Organization
// or submit itself to any jurisdiction.

/// \file Specs.h
/// \brief TDR V2 specs of ITS3
/// \author felix.schlepper@cern.ch
/// \author chunzheng.wang@cern.ch

#ifndef O2_ALICE_ITS3_SPECS
#define O2_ALICE_ITS3_SPECS

#include "Rtypes.h"

#include <array>

namespace o2::its3::constants
{
constexpr float cm{1e+2}; // This is the default unit of TGeo so we use this as scale
constexpr float mu{1e-6 * cm};
constexpr float mm{1e-3 * cm};
namespace pixelarray
{
constexpr float width{9.197 * mm};
constexpr float length{3.571 * mm};
constexpr int nCols{156};
constexpr int nRows{442};
constexpr int nPixels{nRows * nCols};
constexpr EColor color{kGreen};
constexpr float area{width * length};
} // namespace pixelarray
namespace tile
{
namespace biasing
{
constexpr float width{0.06 * mm};
constexpr float length{3.571 * mm};
constexpr EColor color{kYellow};
static_assert(length == pixelarray::length);
} // namespace biasing
namespace powerswitches
{
constexpr float width{9.257 * mm};
constexpr float length{0.02 * mm};
constexpr float z{pixelarray::width};
constexpr EColor color{kBlue};
} // namespace powerswitches
namespace readout
{
constexpr float width{0.525 * mm};
constexpr float length{3.591 * mm};
constexpr EColor color{kMagenta};
static_assert(length == (biasing::length + powerswitches::length));
} // namespace readout
constexpr float length{readout::length};
constexpr float width{powerswitches::width + readout::width};
} // namespace tile
namespace rsu
{
namespace databackbone
{
constexpr float width{9.782 * mm};
constexpr float length{0.06 * mm};
constexpr EColor color{kRed};
} // namespace databackbone
constexpr float width{19.564 * mm};
constexpr float length{21.666 * mm};
constexpr unsigned int nTiles{12};
} // namespace rsu
namespace segment
{
constexpr float width{rsu::width};
namespace lec
{
constexpr float width{segment::width};
constexpr float length{4.5 * mm};
constexpr EColor color{kCyan};
} // namespace lec
namespace rec
{
constexpr float width{segment::width};
constexpr float length{1.5 * mm};
constexpr EColor color{kCyan};
} // namespace rec
constexpr unsigned int nRSUs{12};
constexpr unsigned int nTilesPerSegment{nRSUs * rsu::nTiles};
constexpr float length{nRSUs * rsu::length + lec::length + rec::length};
constexpr float lengthSensitive{nRSUs * rsu::length};
} // namespace segment
namespace carbonfoam
{
// TODO: Waiting for the further information from WP5(Corrado)
constexpr float longeronsWidth{2.0 * mm};                                 // what is the height of the longerons?
constexpr float longeronsLength{263 * mm};                                // from blueprint
constexpr float HringLength{6.0 * mm};                                    // from blueprint
constexpr float edgeBetwChipAndFoam{1.0 * mm};                            // from blueprint but not used cause forms are already overlapping
constexpr float gapBetwHringsLongerons{0.05 * mm};                        // from blueprint
constexpr std::array<int, 3> nHoles{11, 11, 11};                          // how many holes for each layer?
constexpr std::array<float, 3> radiusHoles{1.0 * mm, 1.0 * mm, 2.0 * mm}; // what is the radius of the holes for each layer?
constexpr EColor color{kGray};
} // namespace carbonfoam
namespace metalstack
{
constexpr float thickness{5 * mu}; // physical thickness of the copper metal stack
constexpr float length{segment::length};
constexpr float width{segment::width};
constexpr EColor color{kBlack};
} // namespace metalstack
constexpr unsigned int nLayers{3};
constexpr unsigned int nTotLayers{7};
constexpr unsigned int nSensorsIB{2 * nLayers};
constexpr float equatorialGap{1 * mm};
constexpr std::array<unsigned int, nLayers> nSegments{3, 4, 5};
<<<<<<< HEAD
constexpr float thickness{50 * mu};                                                                                                  //< Physical Thickness of chip
constexpr float effThickness{50 * mu};                                                                                               //< Physical thickness + metal substrate
=======
constexpr float epitaxialThickness{10 * mu};                                                                                         // eptixial layer (charge collection)
constexpr float psubThickness{40 * mu};                                                                                              // silicon substrate
constexpr float thickness{epitaxialThickness + psubThickness};                                                                       // physical thickness of chip
constexpr float effThickness{epitaxialThickness / 2.0 + psubThickness};                                                              // effective physical thickness
constexpr float corrThickness{effThickness - thickness / 2.0};                                                                       // correction to get into the epitxial layer
>>>>>>> 74c6fdae
constexpr std::array<float, nLayers> radii{19.0006 * mm, 25.228 * mm, 31.4554 * mm};                                                 // middle radius e.g. inner radius+thickness/2.
constexpr std::array<float, nLayers> radiiInner{radii[0] - thickness / 2.0, radii[1] - thickness / 2.0, radii[2] - thickness / 2.0}; // inner radius
constexpr std::array<float, nLayers> radiiOuter{radii[0] + thickness / 2.0, radii[1] + thickness / 2.0, radii[2] + thickness / 2.0}; // inner radius
namespace detID
{
constexpr unsigned int mDetIDs{2 * 12 * 12 * 12};                //< 2 Hemispheres * (3,4,5=12 segments in a layer) * 12 RSUs in a segment * 12 Tiles in a RSU
constexpr unsigned int l0IDStart{0};                             //< Start DetID layer 0
constexpr unsigned int l0IDEnd{2 * 3 * 12 * 12 - 1};             //< End First DetID layer 0; inclusive range
constexpr unsigned int l0IDTot{2 * 3 * 12 * 12};                 //< Total DetID in Layer 0
constexpr unsigned int l1IDStart{l0IDEnd + 1};                   //< Start DetID layer 1
constexpr unsigned int l1IDEnd{l1IDStart + 2 * 4 * 12 * 12 - 1}; //< End First DetID layer 1; inclusive range
constexpr unsigned int l1IDTot{2 * 4 * 12 * 12};                 //< Total DetID in Layer 1
constexpr unsigned int l2IDStart{l1IDEnd + 1};                   //< Start DetID layer 2
constexpr unsigned int l2IDEnd{l2IDStart + 2 * 5 * 12 * 12 - 1}; //< End First DetID layer 2; inclusive range
constexpr unsigned int l2IDTot{2 * 5 * 12 * 12};                 //< Total DetID in Layer 2
constexpr unsigned int nChips{l2IDEnd + 1};                      //< number of Chips (PixelArrays) in IB

template <typename T = int>
inline T getDetID2Layer(T detID)
{
  if (static_cast<T>(l0IDStart) <= detID && detID <= static_cast<T>(l0IDEnd)) {
    return 0;
  } else if (static_cast<T>(l1IDStart) <= detID && detID <= static_cast<T>(l1IDEnd)) {
    return 1;
  } else if (static_cast<T>(l2IDStart) <= detID && detID <= static_cast<T>(l2IDEnd)) {
    return 2;
  }
  return -1;
}

template <typename T = int>
inline T getSensorID(T detID)
{
  auto layer = getDetID2Layer(detID);
  if (layer == 0) {
    return ((detID - l0IDStart) < static_cast<T>(l0IDTot) / 2) ? 0 : 1;
  } else if (layer == 1) {
    return ((detID - l1IDStart) < static_cast<T>(l1IDTot) / 2) ? 2 : 3;
  } else if (layer == 2) {
    return ((detID - l2IDStart) < static_cast<T>(l2IDTot) / 2) ? 4 : 5;
  }
  return -1;
}

template <typename T = int>
inline bool isDetITS3(T detID)
{
  return detID < static_cast<T>(nChips);
}

} // namespace detID
namespace extrainfo{
// chips taped out
constexpr float aptsPitchX{15.0 * mu};
constexpr float aptsPitchY{15.0 * mu};
constexpr float mossTopPitchX{22.5 * mu};
constexpr float mossTopPitchY{22.5 * mu};
constexpr float mossBotPitchX{18.0 * mu};
constexpr float mossBotPitchY{18.0 * mu};
} // namespace extrainfo
} // namespace o2::its3::constants

#endif<|MERGE_RESOLUTION|>--- conflicted
+++ resolved
@@ -118,16 +118,11 @@
 constexpr unsigned int nSensorsIB{2 * nLayers};
 constexpr float equatorialGap{1 * mm};
 constexpr std::array<unsigned int, nLayers> nSegments{3, 4, 5};
-<<<<<<< HEAD
-constexpr float thickness{50 * mu};                                                                                                  //< Physical Thickness of chip
-constexpr float effThickness{50 * mu};                                                                                               //< Physical thickness + metal substrate
-=======
 constexpr float epitaxialThickness{10 * mu};                                                                                         // eptixial layer (charge collection)
 constexpr float psubThickness{40 * mu};                                                                                              // silicon substrate
 constexpr float thickness{epitaxialThickness + psubThickness};                                                                       // physical thickness of chip
 constexpr float effThickness{epitaxialThickness / 2.0 + psubThickness};                                                              // effective physical thickness
 constexpr float corrThickness{effThickness - thickness / 2.0};                                                                       // correction to get into the epitxial layer
->>>>>>> 74c6fdae
 constexpr std::array<float, nLayers> radii{19.0006 * mm, 25.228 * mm, 31.4554 * mm};                                                 // middle radius e.g. inner radius+thickness/2.
 constexpr std::array<float, nLayers> radiiInner{radii[0] - thickness / 2.0, radii[1] - thickness / 2.0, radii[2] - thickness / 2.0}; // inner radius
 constexpr std::array<float, nLayers> radiiOuter{radii[0] + thickness / 2.0, radii[1] + thickness / 2.0, radii[2] + thickness / 2.0}; // inner radius
