// Copyright 2019-2020 CERN and copyright holders of ALICE O2.
// See https://alice-o2.web.cern.ch/copyright for details of the copyright holders.
// All rights not expressly granted are reserved.
//
// This software is distributed under the terms of the GNU General Public
// License v3 (GPL Version 3), copied verbatim in the file "COPYING".
//
// In applying this license CERN does not waive the privileges and immunities
// granted to it by virtue of its status as an Intergovernmental Organization
// or submit itself to any jurisdiction.

/// \file TopologyDictionary.cxx

#include "ITS3Reconstruction/TopologyDictionary.h"
#include "ITS3Base/SegmentationMosaix.h"
#include "ITSMFTBase/SegmentationAlpide.h"
#include "CommonUtils/StringUtils.h"
#include <TFile.h>
#include <iostream>

ClassImp(o2::its3::TopologyDictionary);

namespace o2::its3
{

TopologyDictionary::TopologyDictionary()
{
  memset(mSmallTopologiesLUT, -1, STopoSize * sizeof(int));
}

TopologyDictionary::TopologyDictionary(const std::string& fileName)
{
  readFromFile(fileName);
}

std::ostream& operator<<(std::ostream& os, const its3::TopologyDictionary& dict)
{
  int ID = 0;
  for (auto& p : dict.mVectorOfIDs) {
    os << "ID: " << ID++ << " Hash: " << p.mHash << " ErrX: " << p.mErrX << " ErrZ : " << p.mErrZ << " xCOG: " << p.mXCOG << " zCOG: " << p.mZCOG << " Npixles: " << p.mNpixels << " Frequency: " << p.mFrequency << " isGroup : " << std::boolalpha << p.mIsGroup << '\n'
       << p.mPattern << '\n'
       << "*********************************************************" << '\n'
       << '\n';
  }
  return os;
}

void TopologyDictionary::writeBinaryFile(const std::string& outputfile)
{
  std::ofstream file_output(outputfile, std::ios::out | std::ios::binary);
  for (auto& p : mVectorOfIDs) {
    file_output.write(reinterpret_cast<char*>(&p.mHash), sizeof(unsigned long));
    file_output.write(reinterpret_cast<char*>(&p.mErrX), sizeof(float));
    file_output.write(reinterpret_cast<char*>(&p.mErrZ), sizeof(float));
    file_output.write(reinterpret_cast<char*>(&p.mErr2X), sizeof(float));
    file_output.write(reinterpret_cast<char*>(&p.mErr2Z), sizeof(float));
    file_output.write(reinterpret_cast<char*>(&p.mXCOG), sizeof(float));
    file_output.write(reinterpret_cast<char*>(&p.mZCOG), sizeof(float));
    file_output.write(reinterpret_cast<char*>(&p.mNpixels), sizeof(int));
    file_output.write(reinterpret_cast<char*>(&p.mFrequency), sizeof(double));
    file_output.write(reinterpret_cast<char*>(&p.mIsGroup), sizeof(bool));
    file_output.write(const_cast<char*>(reinterpret_cast<const char*>(&p.mPattern.getPattern())),
                      sizeof(unsigned char) * (itsmft::ClusterPattern::kExtendedPatternBytes));
  }
  file_output.close();
}

int TopologyDictionary::readFromFile(const std::string& fname)
{
  LOGP(info, "Reading TopologyDictionary from File '{}'", fname);
  if (o2::utils::Str::endsWith(fname, ".root")) {
    std::unique_ptr<TopologyDictionary> d{loadFrom(fname)};
    *this = *d;
  } else if (o2::utils::Str::endsWith(fname, ".bin")) {
    readBinaryFile(fname);
  } else {
    throw std::runtime_error(fmt::format("Unrecognized format {}", fname));
  }
  return 0;
}

int TopologyDictionary::readBinaryFile(const std::string& fname)
{
  mVectorOfIDs.clear();
  mCommonMap.clear();
  for (auto& p : mSmallTopologiesLUT) {
    p = -1;
  }
  std::ifstream in(fname.data(), std::ios::in | std::ios::binary);
  itsmft::GroupStruct gr;
  int groupID = 0;
  if (!in.is_open()) {
    LOG(error) << "The file " << fname << " coud not be opened";
    throw std::runtime_error("The file coud not be opened");
  } else {
    while (in.read(reinterpret_cast<char*>(&gr.mHash), sizeof(unsigned long))) {
      in.read(reinterpret_cast<char*>(&gr.mErrX), sizeof(float));
      in.read(reinterpret_cast<char*>(&gr.mErrZ), sizeof(float));
      in.read(reinterpret_cast<char*>(&gr.mErr2X), sizeof(float));
      in.read(reinterpret_cast<char*>(&gr.mErr2Z), sizeof(float));
      in.read(reinterpret_cast<char*>(&gr.mXCOG), sizeof(float));
      in.read(reinterpret_cast<char*>(&gr.mZCOG), sizeof(float));
      in.read(reinterpret_cast<char*>(&gr.mNpixels), sizeof(int));
      in.read(reinterpret_cast<char*>(&gr.mFrequency), sizeof(double));
      in.read(reinterpret_cast<char*>(&gr.mIsGroup), sizeof(bool));
      in.read(const_cast<char*>(reinterpret_cast<const char*>(&gr.mPattern.getPattern())), sizeof(unsigned char) * (itsmft::ClusterPattern::kExtendedPatternBytes));
      mVectorOfIDs.push_back(gr);
      if (!gr.mIsGroup) {
        mCommonMap.insert(std::make_pair(gr.mHash, groupID));
        if (gr.mPattern.getUsedBytes() == 1) {
          mSmallTopologiesLUT[(gr.mPattern.getColumnSpan() - 1) * 255 + (int)gr.mPattern.getByte(2)] = groupID;
        }
      } else {
        mGroupMap.insert(std::make_pair((int)(gr.mHash >> 32) & 0x00000000ffffffff, groupID));
      }
      groupID++;
    }
  }
  in.close();
  return 0;
}

TH1F* TopologyDictionary::getTopologyDistribution(const std::string_view hname) const
{
  int dictSize = getSize();
  auto* histo = new TH1F(hname.data(), ";Topology ID;Frequency", dictSize, -0.5, dictSize - 0.5);
  histo->SetFillColor(kRed);
  histo->SetFillStyle(3005);
  histo->SetDrawOption("histo");
  for (int i = 0; i < dictSize; i++) {
    histo->Fill(i, getFrequency(i));
  }
  return histo;
}

template <typename T>
math_utils::Point3D<T> TopologyDictionary::getClusterCoordinates(const itsmft::CompClusterExt& cl) const
{
  static std::array<o2::its3::SegmentationSuperAlpide, 3> mSuperSegmentations{0, 1, 2};
  math_utils::Point3D<T> locCl;
  if (!its3::constants::detID::isDetITS3(cl.getSensorID())) {
    o2::itsmft::SegmentationAlpide::detectorToLocalUnchecked(cl.getRow(), cl.getCol(), locCl);
    locCl.SetX(locCl.X() + this->getXCOG(cl.getPatternID()) * itsmft::SegmentationAlpide::PitchRow);
    locCl.SetZ(locCl.Z() + this->getZCOG(cl.getPatternID()) * itsmft::SegmentationAlpide::PitchCol);
  } else {
    auto layer = its3::constants::detID::getDetID2Layer(cl.getSensorID());
<<<<<<< HEAD
    its3::SegmentationsIB[layer].detectorToLocalUnchecked(cl.getRow(), cl.getCol(), locCl);
    locCl.SetX(locCl.X() + this->getXCOG(cl.getPatternID()) * its3::SegmentationMosaix::mPitchRow);
    locCl.SetZ(locCl.Z() + this->getZCOG(cl.getPatternID()) * its3::SegmentationMosaix::mPitchCol);
    float xCurved{0.f}, yCurved{0.f};
    its3::SegmentationsIB[layer].flatToCurved(locCl.X(), locCl.Y(), xCurved, yCurved);
=======
    mSuperSegmentations[layer].detectorToLocalUnchecked(cl.getRow(), cl.getCol(), locCl);
    locCl.SetX(locCl.X() + this->getXCOG(cl.getPatternID()) * its3::SegmentationSuperAlpide::mPitchRow);
    locCl.SetZ(locCl.Z() + this->getZCOG(cl.getPatternID()) * its3::SegmentationSuperAlpide::mPitchCol);
    float xCurved{0.f}, yCurved{0.f};
    mSuperSegmentations[layer].flatToCurved(locCl.X(), locCl.Y(), xCurved, yCurved);
>>>>>>> 74c6fdae
    locCl.SetXYZ(xCurved, yCurved, locCl.Z());
  }
  return locCl;
}

template <typename T>
math_utils::Point3D<T> TopologyDictionary::getClusterCoordinates(const itsmft::CompClusterExt& cl, const itsmft::ClusterPattern& patt, bool isGroup)
{
  static std::array<o2::its3::SegmentationSuperAlpide, 3> mSuperSegmentations{0, 1, 2};
  auto refRow = cl.getRow();
  auto refCol = cl.getCol();
  float xCOG = 0, zCOG = 0;
  patt.getCOG(xCOG, zCOG);
  if (isGroup) {
    refRow -= round(xCOG);
    refCol -= round(zCOG);
  }
  math_utils::Point3D<T> locCl;
  if (!its3::constants::detID::isDetITS3(cl.getSensorID())) {
    o2::itsmft::SegmentationAlpide::detectorToLocalUnchecked(refRow + xCOG, refCol + zCOG, locCl);
  } else {
    auto layer = its3::constants::detID::getDetID2Layer(cl.getSensorID());
<<<<<<< HEAD
    its3::SegmentationsIB[layer].detectorToLocalUnchecked(refRow + xCOG, refCol + zCOG, locCl);
    float xCurved{0.f}, yCurved{0.f};
    its3::SegmentationsIB[layer].flatToCurved(locCl.X(), locCl.Y(), xCurved, yCurved);
=======
    mSuperSegmentations[layer].detectorToLocalUnchecked(refRow + xCOG, refCol + zCOG, locCl);
    float xCurved{0.f}, yCurved{0.f};
    mSuperSegmentations[layer].flatToCurved(locCl.X(), locCl.Y(), xCurved, yCurved);
>>>>>>> 74c6fdae
    locCl.SetXYZ(xCurved, yCurved, locCl.Z());
  }
  return locCl;
}

TopologyDictionary* TopologyDictionary::loadFrom(const std::string& fname, const std::string& objName)
{
  LOGP(info, "Loading TopologyDictionary from {} with name {}", fname, objName);
  // load object from file
  TFile fl(fname.c_str(), "READ");
  if (fl.IsZombie() || !fl.IsOpen()) {
    throw std::runtime_error(fmt::format("Failed to open {} file", fname));
  }
  auto dict = fl.Get<its3::TopologyDictionary>(objName.c_str());
  if (dict == nullptr) {
    throw std::runtime_error(fmt::format("Failed to load {} from {}", objName, fname));
  }
  return dict;
}

// Explicitly instaniate templates
template math_utils::Point3D<float> TopologyDictionary::getClusterCoordinates<float>(const itsmft::CompClusterExt& cl) const;
template math_utils::Point3D<float> TopologyDictionary::getClusterCoordinates<float>(const itsmft::CompClusterExt& cl, const itsmft::ClusterPattern& patt, bool isGroup);

} // namespace o2::its3<|MERGE_RESOLUTION|>--- conflicted
+++ resolved
@@ -144,19 +144,11 @@
     locCl.SetZ(locCl.Z() + this->getZCOG(cl.getPatternID()) * itsmft::SegmentationAlpide::PitchCol);
   } else {
     auto layer = its3::constants::detID::getDetID2Layer(cl.getSensorID());
-<<<<<<< HEAD
     its3::SegmentationsIB[layer].detectorToLocalUnchecked(cl.getRow(), cl.getCol(), locCl);
     locCl.SetX(locCl.X() + this->getXCOG(cl.getPatternID()) * its3::SegmentationMosaix::mPitchRow);
     locCl.SetZ(locCl.Z() + this->getZCOG(cl.getPatternID()) * its3::SegmentationMosaix::mPitchCol);
     float xCurved{0.f}, yCurved{0.f};
     its3::SegmentationsIB[layer].flatToCurved(locCl.X(), locCl.Y(), xCurved, yCurved);
-=======
-    mSuperSegmentations[layer].detectorToLocalUnchecked(cl.getRow(), cl.getCol(), locCl);
-    locCl.SetX(locCl.X() + this->getXCOG(cl.getPatternID()) * its3::SegmentationSuperAlpide::mPitchRow);
-    locCl.SetZ(locCl.Z() + this->getZCOG(cl.getPatternID()) * its3::SegmentationSuperAlpide::mPitchCol);
-    float xCurved{0.f}, yCurved{0.f};
-    mSuperSegmentations[layer].flatToCurved(locCl.X(), locCl.Y(), xCurved, yCurved);
->>>>>>> 74c6fdae
     locCl.SetXYZ(xCurved, yCurved, locCl.Z());
   }
   return locCl;
@@ -179,15 +171,9 @@
     o2::itsmft::SegmentationAlpide::detectorToLocalUnchecked(refRow + xCOG, refCol + zCOG, locCl);
   } else {
     auto layer = its3::constants::detID::getDetID2Layer(cl.getSensorID());
-<<<<<<< HEAD
     its3::SegmentationsIB[layer].detectorToLocalUnchecked(refRow + xCOG, refCol + zCOG, locCl);
     float xCurved{0.f}, yCurved{0.f};
     its3::SegmentationsIB[layer].flatToCurved(locCl.X(), locCl.Y(), xCurved, yCurved);
-=======
-    mSuperSegmentations[layer].detectorToLocalUnchecked(refRow + xCOG, refCol + zCOG, locCl);
-    float xCurved{0.f}, yCurved{0.f};
-    mSuperSegmentations[layer].flatToCurved(locCl.X(), locCl.Y(), xCurved, yCurved);
->>>>>>> 74c6fdae
     locCl.SetXYZ(xCurved, yCurved, locCl.Z());
   }
   return locCl;
