--- conflicted
+++ resolved
@@ -103,13 +103,8 @@
       // goto curved coordinates
       float x{0.f}, y{0.f}, z{0.f};
       float xFlat{0.f}, yFlat{0.f};
-<<<<<<< HEAD
       its3::SegmentationsIB[layer].detectorToLocal(row, col, xFlat, z);
       its3::SegmentationsIB[layer].flatToCurved(xFlat, 0., x, y);
-=======
-      mSuperSegmentations[layer].detectorToLocal(row, col, xFlat, z);
-      mSuperSegmentations[layer].flatToCurved(xFlat, 0., x, y);
->>>>>>> 74c6fdae
       const o2::math_utils::Point3D<double> locD(x, y, z);
       const auto gloD = gman->getMatrixL2G(id)(locD); // convert to global
       const auto R = std::hypot(gloD.X(), gloD.Y());
