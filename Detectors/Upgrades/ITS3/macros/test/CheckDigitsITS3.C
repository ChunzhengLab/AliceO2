--- conflicted
+++ resolved
@@ -166,13 +166,8 @@
       if (isIB) {
         // ITS3 IB
         float xFlat{0.f}, yFlat{0.f};
-<<<<<<< HEAD
         its3::SegmentationsIB[layer].detectorToLocal(ix, iz, xFlat, z);
         its3::SegmentationsIB[layer].flatToCurved(xFlat, 0., x, y);
-=======
-        mSuperSegmentations[layer].detectorToLocal(ix, iz, xFlat, z);
-        mSuperSegmentations[layer].flatToCurved(xFlat, 0., x, y);
->>>>>>> 74c6fdae
       } else {
         // ITS2 OB
         SegmentationAlpide::detectorToLocal(ix, iz, x, z);
@@ -208,21 +203,12 @@
 
       if (isIB) {
         float xFlat{0.}, yFlat{0.};
-<<<<<<< HEAD
         its3::SegmentationsIB[layer].curvedToFlat(xyzLocM.X(), xyzLocM.Y(), xFlat, yFlat);
         xyzLocM.SetCoordinates(xFlat, yFlat, xyzLocM.Z());
         its3::SegmentationsIB[layer].curvedToFlat(locD.X(), locD.Y(), xFlat, yFlat);
         locD.SetCoordinates(xFlat, yFlat, locD.Z());
         if (auto v1 = !its3::SegmentationsIB[layer].localToDetector(xyzLocM.X(), xyzLocM.Z(), row, col),
             v2 = !its3::SegmentationsIB[layer].detectorToLocal(row, col, xlc, zlc);
-=======
-        mSuperSegmentations[layer].curvedToFlat(xyzLocM.X(), xyzLocM.Y(), xFlat, yFlat);
-        xyzLocM.SetCoordinates(xFlat, yFlat, xyzLocM.Z());
-        mSuperSegmentations[layer].curvedToFlat(locD.X(), locD.Y(), xFlat, yFlat);
-        locD.SetCoordinates(xFlat, yFlat, locD.Z());
-        if (auto v1 = !mSuperSegmentations[layer].localToDetector(xyzLocM.X(), xyzLocM.Z(), row, col),
-            v2 = !mSuperSegmentations[layer].detectorToLocal(row, col, xlc, zlc);
->>>>>>> 74c6fdae
             v1 || v2) {
           continue;
         }
